--- conflicted
+++ resolved
@@ -40,7 +40,6 @@
 
 func (i *ipam) RequestPool(addressSpace, pool, subPool string, options map[string]string, v6 bool) (poolname string, subnet *net.IPNet, data map[string]string, err error) {
 	Log.Debugln("RequestPool", addressSpace, pool, subPool, options)
-<<<<<<< HEAD
 	defer func() { Log.Debugln("RequestPool returning", poolname, subnet, data, err) }()
 	if pool == "" {
 		subnet, err = i.weave.DefaultSubnet()
@@ -58,13 +57,6 @@
 	}
 	// Cunningly-constructed pool "name" which gives us what we need later
 	poolname = strings.Join([]string{"weave", subnet.String(), iprange.String()}, "-")
-=======
-	cidr, err := i.weave.DefaultSubnet()
-	Log.Debugln("RequestPool returning ", cidr, err)
-	if err != nil {
-		return "", nil, nil, err
-	}
->>>>>>> c393b23b
 	// Pass back a fake "gateway address"; we don't actually use it,
 	// so just give the network address.
 	data = map[string]string{netlabel.Gateway: subnet.String()}
