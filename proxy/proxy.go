--- conflicted
+++ resolved
@@ -59,7 +59,12 @@
 		Log.Fatalf("Could not configure tls for proxy: %s", err)
 	}
 
-	client, err := docker.NewClient(dockerSockUnix)
+	// We pin the protocol version to 1.15 (which corresponds to
+	// Docker 1.3.x; the earliest version supported by weave) in order
+	// to insulate ourselves from breaking changes to the API, as
+	// happened in 1.20 (Docker 1.8.0) when the presentation of
+	// volumes changed in `inspect`.
+	client, err := docker.NewVersionedClient(dockerSockUnix, "1.15")
 	if err != nil {
 		return nil, err
 	}
@@ -73,19 +78,7 @@
 		p.dockerBridgeIP = string(dockerBridgeIP)
 	}
 
-<<<<<<< HEAD
 	p.hostnameMatchRegexp, err = regexp.Compile(c.HostnameMatch)
-=======
-	if err := p.TLSConfig.loadCerts(); err != nil {
-		Error.Fatalf("Could not configure tls for proxy: %s", err)
-	}
-
-	// We pin the protocol version to 1.15 (which corresponds to Docker 1.3.x;
-	// the earliest version supported by weave) in order to insulate ourselves
-	// from breaking changes to the API, as happened in 1.20 (Docker 1.8.0) when
-	// the presentation of volumes changed in inspect.
-	p.client, err = docker.NewVersionedClient(p.DockerAddr, "1.15")
->>>>>>> bd41d114
 	if err != nil {
 		err := fmt.Errorf("Incorrect hostname match '%s': %s", c.HostnameMatch, err.Error())
 		return nil, err
