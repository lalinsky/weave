--- conflicted
+++ resolved
@@ -24,9 +24,6 @@
 capture and analysis tools, such as tcpdump and wireshark, to the
 `weave` network bridge on the host.
 
-<<<<<<< HEAD
-<hr/>
-
 To get a list of all the containers running on this host that are
 connected to the weave network:
 
@@ -43,66 +40,7 @@
 notation](http://en.wikipedia.org/wiki/Classless_Inter-Domain_Routing))
 assigned on the weave network.
 
-<hr/>
-
-One can ask a weave router to report its status with
-
-    weave status
-=======
 One can ask a weave router for a [status report](#status-report).
->>>>>>> ac489c83
-
-This produces output like:
-
-````
-Local identity is 7a:f4:56:87:76:3b
-Sniffing traffic on &{39 65535 ethwe ae:e3:07:9c:8c:d4 up|broadcast|multicast}
-MACs:
-Peers:
-Peer 7a:16:dd:5b:83:de (v31) (UID 13151318985609435078)
-   -> 7a:f4:56:87:76:3b [37.157.33.76:7195]
-Peer 7a:f4:56:87:76:3b (v1) (UID 6913268221365110570)
-   -> 7a:16:dd:5b:83:de [191.235.147.190:6783]
-Topology:
-unicast:
-7a:f4:56:87:76:3b -> 00:00:00:00:00:00
-7a:16:dd:5b:83:de -> 7a:16:dd:5b:83:de
-broadcast:
-7a:f4:56:87:76:3b -> [7a:16:dd:5b:83:de]
-7a:16:dd:5b:83:de -> []
-Reconnects:
-192.168.32.1:6783 (next try at 2014-10-23 16:39:50.585932102 +0000 UTC)
-````
-
-The terms used here are explained further at [how it
-works](http://zettio.github.io/weave/how-it-works.html).
-
-A 'peer' on the weave network is a weave router; one per host.  Each
-peer has a name, which will tend to remain the same over restarts, and
-a unique identifier (UID) which will be different each time it is run.
-These are opaque identifiers as far as the program is concerned,
-although the name defaults to a MAC address.
-
-The 'sniffing traffic' line shows details of the virtual ethernet
-interface that weave is using to receive packets on the local
-machine.
-
-Then comes a list of all peers known to this router, including itself.
-Each peer is listed with its name, a version number (incremented on
-each reconnect) and the UID.  Then each line beginning `->` shows
-another peer that it is connected to, with the IP address and port
-number of the connection. In the above example, the local router has
-connected to its peer using address 191.235.147.190:6783, and its peer
-sees the same connection as coming from 37.157.33.76:7195.
-
-After that comes the topology information used to decide how to route packets between peers - see  the [architecture documentation](https://raw.githubusercontent.com/zettio/weave/master/docs/architecture.txt) for full explanation.
-
-Finally 'Reconnects', which shows peers that this router is aware of,
-but is not currently connected to.  Each line will contain some
-information about whether it is attempting to connect or will wait for
-a while before connecting again.
-
-<hr/>
 
 To stop weave, run
 
